--- conflicted
+++ resolved
@@ -130,18 +130,10 @@
     should be the first thing you do if your branch is building locally but failing in CI.
 
 4.  Releases:
-<<<<<<< HEAD
-=======
 
     Releasing fixes requires more than merging to main.
     1. everything in step 2 above: (eg, make lint type-check fmt import-sort )
     2. make doc:  (to confirm the docs build)
-    3. make [bumpversion-major|bumpversion-minor|bumpversion-patch|bumpversion-dev]: to actually create a new tag
->>>>>>> 7822bbf2
-
-    Releasing fixes requires more than merging to main.
-    1. everything in step 2 above: (eg, make lint type-check fmt import-sort )
-    2. make doc:  (to confirm the docs build)
-    3. Create a new tag on github: https://github.com/AllenCell/camera-alignment-core/releases/new
+    3. NOT SURE
     
 **Allen Institute Software License**
